/*
 * Licensed to the Apache Software Foundation (ASF) under one or more
 * contributor license agreements.  See the NOTICE file distributed with
 * this work for additional information regarding copyright ownership.
 * The ASF licenses this file to You under the Apache License, Version 2.0
 * (the "License"); you may not use this file except in compliance with
 * the License.  You may obtain a copy of the License at
 *
 *    http://www.apache.org/licenses/LICENSE-2.0
 *
 * Unless required by applicable law or agreed to in writing, software
 * distributed under the License is distributed on an "AS IS" BASIS,
 * WITHOUT WARRANTIES OR CONDITIONS OF ANY KIND, either express or implied.
 * See the License for the specific language governing permissions and
 * limitations under the License.
 */

package org.apache.spark.broadcast

import java.io._
import java.nio.ByteBuffer
import java.util.zip.Adler32

import scala.collection.JavaConverters._
import scala.reflect.ClassTag
import scala.util.Random

import org.apache.spark._
import org.apache.spark.internal.Logging
import org.apache.spark.io.CompressionCodec
import org.apache.spark.serializer.Serializer
import org.apache.spark.storage._
import org.apache.spark.util.Utils
import org.apache.spark.util.io.{ChunkedByteBuffer, ChunkedByteBufferOutputStream}

class BarebonesBroadcast[T: ClassTag](obj: T, id: Long)
extends Broadcast[T](id) with Logging with Serializable {
  // if the value is local, I can just do return value
  // otherwise I can get it from the block manager
  private val broadcastId = BroadcastBlockId(id)

<<<<<<< HEAD
=======
  // transient here means that even though the object itself can be serialized, it will not store the value,
  // this is wanted because we already store the value in the block manager
>>>>>>> 311923fd
  @transient private lazy val value_ : T = readBroadcastBlocks()


  private val numBlocks: Int = writeBroadcastBlocks(obj)
  // writeBroadcastValue(obj) send the value only
  override protected def getValue() = {
    value_
  }

  private def pushInitialBlocks() = {
    
  }

  private def readBroadcastValue(broadcastId: BroadcastBlockId): T = Utils.tryOrIOException {
    logInfo("Started reading broadcast variable " + id)
    val bm = SparkEnv.get.blockManager
    val startTimeMs = System.currentTimeMillis()
    // this gets the value either remotely or locally
    // this can fail
    bm.get(broadcastId) match {
      case Some(blockResult) =>
        if (blockResult.data.hasNext) {
          val x = blockResult.data.next().asInstanceOf[T]
          logInfo("Reading broadcast variable " + id + " took" + Utils.getUsedTimeMs(startTimeMs))
          x
        } else {
          throw new SparkException("blockResult has no next") // this should never happen
        }
      case None =>
        throw new SparkException("Value was not found either locally or remotely")
    }
  }

  private def writeBroadcastValue(value: T) {
    logInfo("writing broadcast value to block manager")
    val bm = SparkEnv.get.blockManager
    val err = bm.putSingle(broadcastId, obj, StorageLevel.MEMORY_AND_DISK, true)
    if (err == false) {
      throw new SparkException("couldn't save broadcast value or block already stored")
    }
  }

  private def writeBroadcastBlocks(value: T): Int = {
    import StorageLevel._
    val bm = SparkEnv.get.blockManager
    val startTimeMs = System.currentTimeMillis
    val blockSize = 1024 * 1024 * 1024 * 4
    val blocks =
      TorrentBroadcast.blockifyObject(value, blockSize, SparkEnv.get.serializer, None)
    blocks.zipWithIndex.foreach { case (block, i) =>
      val pieceId = BroadcastBlockId(id, "block" + i)
      val bytes = new ChunkedByteBuffer(block.duplicate())
      if (!bm.putBytes(pieceId, bytes, MEMORY_AND_DISK_SER, true)) {
        throw new SparkException(s"Failed to store $pieceId of $broadcastId in local BlockManager")
      }
    }
    logInfo("Writing broadcast blocks with barebones took " + Utils.getUsedTimeMs(startTimeMs))
    blocks.length
  }


  // this piece of code will not guarantee that the value will be stored locally for future use
  private def readBroadcastBlocks(): T = Utils.tryOrIOException {
    // Fetch chunks of data. Note that all these chunks are stored in the BlockManager and reported
    // to the driver, so other executors can pull these chunks from this executor as well.
    val blocks = new Array[BlockData](numBlocks)
    val bm = SparkEnv.get.blockManager

    for (pid <- Random.shuffle(Seq.range(0, numBlocks))) {
      val pieceId = BroadcastBlockId(id, "piece" + pid)
      logDebug(s"Reading block $pieceId of $broadcastId with barebones")
      // First try getLocalBytes because there is a chance that previous attempts to fetch the
      // broadcast blocks have already fetched some of the blocks. In that case, some blocks
      // would be available locally (on this executor).
      bm.getLocalBytes(pieceId) match {
        case Some(block) =>
          blocks(pid) = block
        case None =>
          bm.getRemoteBytes(pieceId) match {
            case Some(b) =>
              // We found the block from remote executors/driver's BlockManager, so put the block
              // in this executor's BlockManager.
              if (!bm.putBytes(pieceId, b, StorageLevel.MEMORY_AND_DISK_SER, tellMaster = true)) {
                throw new SparkException(
                  s"Failed to store $pieceId of $broadcastId in local BlockManager")
              }
              blocks(pid) = new ByteBufferBlockData(b, true)
            case None =>
              throw new SparkException(s"Failed to get $pieceId of $broadcastId")
          }
      }
    }
    logInfo("Started reading broadcast variable " + id)
    val startTimeMs = System.currentTimeMillis()
    logInfo("Reading broadcast variable " + id + " took" + Utils.getUsedTimeMs(startTimeMs))
    val obj = TorrentBroadcast.unBlockifyObject[T](
                blocks.map(_.toInputStream()), SparkEnv.get.serializer, None)
    obj
  }

  override protected def doUnpersist(blocking: Boolean) {
    // val bm = SparkEnv.get.blockManager
    // bm.removeBlock(BroadcastBlockId(id), true)
    SparkEnv.get.blockManager.master.removeBroadcast(id, false, blocking)
  }

  override protected def doDestroy(blocking: Boolean) {
    // val bm = SparkEnv.get.blockManager
    // bm.removeBlock(BroadcastBlockId(id), true)
    SparkEnv.get.blockManager.master.removeBroadcast(id, true, blocking)
  }
}


class BarebonesBroadcastFactory extends BroadcastFactory {
  override def initialize(isDriver: Boolean, conf: SparkConf, securityMgr: SecurityManager) { }
  def newBroadcast[T: ClassTag](value_ : T, isLocal: Boolean, id: Long): Broadcast[T]
  = new BarebonesBroadcast[T](value_, id)
  override def stop() { }
  override def unbroadcast(id: Long, removeFromDriver: Boolean, blocking: Boolean) {
    SparkEnv.get.blockManager.removeBlock(BroadcastBlockId(id), true)
  }
}<|MERGE_RESOLUTION|>--- conflicted
+++ resolved
@@ -39,11 +39,8 @@
   // otherwise I can get it from the block manager
   private val broadcastId = BroadcastBlockId(id)
 
-<<<<<<< HEAD
-=======
   // transient here means that even though the object itself can be serialized, it will not store the value,
   // this is wanted because we already store the value in the block manager
->>>>>>> 311923fd
   @transient private lazy val value_ : T = readBroadcastBlocks()
 
 
