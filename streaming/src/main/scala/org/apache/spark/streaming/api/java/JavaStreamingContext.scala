--- conflicted
+++ resolved
@@ -17,31 +17,16 @@
 
 package org.apache.spark.streaming.api.java
 
-<<<<<<< HEAD
+
 import scala.collection.JavaConversions._
 import scala.reflect.ClassTag
 
-import java.io.InputStream
-import java.util.{Map => JMap, List => JList}
-
-import org.apache.hadoop.mapreduce.{InputFormat => NewInputFormat}
-import akka.actor.Props
-import akka.actor.SupervisorStrategy
-=======
 import java.io.InputStream
 import java.lang.{Integer => JInt}
 import java.util.{List => JList, Map => JMap}
 
-import scala.collection.JavaConversions._
-import scala.reflect.ClassTag
-
 import akka.actor.{Props, SupervisorStrategy}
-import akka.util.ByteString
-import akka.zeromq.Subscribe
 import org.apache.hadoop.mapreduce.{InputFormat => NewInputFormat}
-import twitter4j.Status
-import twitter4j.auth.Authorization
->>>>>>> a2e7e049
 
 import org.apache.spark.{SparkConf, SparkContext}
 import org.apache.spark.api.java.{JavaPairRDD, JavaRDD, JavaSparkContext}
@@ -265,101 +250,6 @@
   }
 
   /**
-<<<<<<< HEAD
-=======
-   * Creates a input stream from a Flume source.
-   * @param hostname Hostname of the slave machine to which the flume data will be sent
-   * @param port     Port of the slave machine to which the flume data will be sent
-   * @param storageLevel  Storage level to use for storing the received objects
-   */
-  def flumeStream(hostname: String, port: Int, storageLevel: StorageLevel):
-    JavaDStream[SparkFlumeEvent] = {
-    ssc.flumeStream(hostname, port, storageLevel)
-  }
-
-
-  /**
-   * Create a input stream from a Flume source.
-   * @param hostname Hostname of the slave machine to which the flume data will be sent
-   * @param port     Port of the slave machine to which the flume data will be sent
-   */
-  def flumeStream(hostname: String, port: Int): JavaDStream[SparkFlumeEvent] = {
-    ssc.flumeStream(hostname, port)
-  }
-
-  /**
-   * Create a input stream that returns tweets received from Twitter.
-   * @param twitterAuth Twitter4J Authorization object
-   * @param filters Set of filter strings to get only those tweets that match them
-   * @param storageLevel Storage level to use for storing the received objects
-   */
-  def twitterStream(
-      twitterAuth: Authorization,
-      filters: Array[String],
-      storageLevel: StorageLevel
-    ): JavaDStream[Status] = {
-    ssc.twitterStream(Some(twitterAuth), filters, storageLevel)
-  }
-
-  /**
-   * Create a input stream that returns tweets received from Twitter using Twitter4J's default
-   * OAuth authentication; this requires the system properties twitter4j.oauth.consumerKey,
-   * .consumerSecret, .accessToken and .accessTokenSecret to be set.
-   * @param filters Set of filter strings to get only those tweets that match them
-   * @param storageLevel Storage level to use for storing the received objects
-   */
-  def twitterStream(
-      filters: Array[String],
-      storageLevel: StorageLevel
-    ): JavaDStream[Status] = {
-    ssc.twitterStream(None, filters, storageLevel)
-  }
-
-  /**
-   * Create a input stream that returns tweets received from Twitter.
-   * @param twitterAuth Twitter4J Authorization
-   * @param filters Set of filter strings to get only those tweets that match them
-   */
-  def twitterStream(
-      twitterAuth: Authorization,
-      filters: Array[String]
-    ): JavaDStream[Status] = {
-    ssc.twitterStream(Some(twitterAuth), filters)
-  }
-
-  /**
-   * Create a input stream that returns tweets received from Twitter using Twitter4J's default
-   * OAuth authentication; this requires the system properties twitter4j.oauth.consumerKey,
-   * .consumerSecret, .accessToken and .accessTokenSecret to be set.
-   * @param filters Set of filter strings to get only those tweets that match them
-   */
-  def twitterStream(
-      filters: Array[String]
-    ): JavaDStream[Status] = {
-    ssc.twitterStream(None, filters)
-  }
-
-  /**
-   * Create a input stream that returns tweets received from Twitter.
-   * @param twitterAuth Twitter4J Authorization
-   */
-  def twitterStream(
-      twitterAuth: Authorization
-    ): JavaDStream[Status] = {
-    ssc.twitterStream(Some(twitterAuth))
-  }
-
-  /**
-   * Create a input stream that returns tweets received from Twitter using Twitter4J's default
-   * OAuth authentication; this requires the system properties twitter4j.oauth.consumerKey,
-   * .consumerSecret, .accessToken and .accessTokenSecret to be set.
-   */
-  def twitterStream(): JavaDStream[Status] = {
-    ssc.twitterStream()
-  }
-
-  /**
->>>>>>> a2e7e049
    * Create an input stream with any arbitrary user implemented actor receiver.
    * @param props Props object defining creation of the actor
    * @param name Name of the actor
